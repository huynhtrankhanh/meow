--- conflicted
+++ resolved
@@ -4,13 +4,6 @@
   push:
     branches:
       - main
-<<<<<<< HEAD
-      - v8.16
-  pull_request:
-    branches:
-      - main
-      - v8.16
-=======
       - v8.17
       - v8.16
       - v8.15
@@ -20,7 +13,6 @@
       - v8.17
       - v8.16
       - v8.15
->>>>>>> 338d4b3a
 
 # Cancels previous runs of the same workflow
 concurrency:
