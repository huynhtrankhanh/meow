# coq-lsp 0.1.6:
---------------------

 - The info / goal view now uses jsCoq's client-side rendering, with
   better highlighting and layout rendering (@artagnon, @ejgallego,
   #143, fixes #96)
 - Printing method is now configurable by the user (@ejgallego, #143,
   fixes #321)
 - Trigger completion on quote char "'" (@ejgallego, #350)
 - Fix typo on keybinding config for show goals (@tomtomjhj, #357)
 - New request `coq/getDocument` to get serialized full document
   contents. Thanks to Clément Pit-Claudel for feedback and ideas.
   (@ejgallego, #350)
 - Auto-ignore Coq object files; can be disabled in config
   (@ejgallego, #365)
 - Support workspaces with multiple roots, this is very useful for
<<<<<<< HEAD
   projects that contain several `_CoqProject` files (@ejgallego, #)
=======
   projects that contain several `_CoqProject` files in different
   directories (@ejgallego, #374)
 - Add VS Code commands to start / stop the server (@ejgallego, #377,
   cc #209)
 - Fix bug that made the server not exit on `exit` LSP notification
   (@artagnon, @ejgallego, #375, fixes #230)
 - Lay the foundation for server tests (@artagnon, #356)
 - Remove the `coq-lsp.ok_diagnostics` setting (@artagnon, #129)
>>>>>>> 764222e9

# coq-lsp 0.1.5.1: Path
-----------------------

 - Fix handling of `COQPATH` and `OCAMLPATH` (@ejgallego, #364)

# coq-lsp 0.1.5: Form
---------------------

 - Fix a bug when trying to complete in an empty file (@ejgallego,
   #270)
 - Fix a bug with the position reported by the `$/coq/fileProgress`
   notification (#270)
 - Fix messages panel rendering after the port to React (@ejgallego,
   #272)
 - Fix non-compliance with LSP range type due to extra `offset` field
   (@ejgallego, #271)
 - The goal display now numbers goals starting with 1 instead of 0
   (@artagnon, #277, report by Hugo Herbelin)
 - Markdown Coq code blocks now must specify "coq" as a language
   (@ejgallego, #280)
 - Server is now more strict w.r.t. what URIs it will accept for
   documents, see protocol documentation (@ejgallego, #286, reported
   by Alex Sanchez-Stern)
 - Hypotheses with bodies are now correctly displayed (@ejgallego,
   #296, fixes #293, report by Ali Caglayan)
 - `coq-lsp` incorrectly required the optional `rootPath`
   initialization parameter, moreover it ignored `rootUri` if present
   which goes against the LSP spec (@ejgallego, #295, report by Alex
   Sanchez-Stern)
 - `coq-lsp` will now reject opening multiple files when the
   underlying Coq version is buggy (@ejgallego, fixes #275, fixes
   #281)
 - Fix bug when parsing client option for unicode completion
   (@ejgallego #301)
 - Support unicode characters in filenames (@artagnon, #302)
 - Stop checking documents after a maximum number of errors,
   user-configurable (by default 150) (@ejgallego, #303)
 - Coq Markdown files (.mv extension) are now highlighted properly
   using both Coq and Markdown syntax rules (@4ever2, #307)
 - Goal view now supports find (@Alizter, #309, closes #305)
 - coq-lsp now understands a basic version of Coq Waterproof files
   (.wpn) Note that we don't associate to them by default, as to allow
   the waterproof extension to take over the files (@ejgallego, #306)
 - URI validation is now more strict, and some further bugs should be
   solved; note still this can be an issue on some client settings
   (@ejgallego, #313, fixes #187)
 - Display Coq info and debug messages in info panel (@ejgallego,
   #314, fixes #308)
 - Goal display handles background goals better, showing preview,
   goals stack, and focusing information (@ejgallego, #290, fixes
   #288, fixes #304, based on jsCoq code by Shachar Itzhaky)
 - Warnings are now printed in the info view messages panel
   (@ejgallego, #315, fixes #195)
 - Info protocol messages now have location and level
   (@ejgallego, #315)
 - Warnings are not printed in the info view messages panel
   (@ejgallego, #, fixes #195)
 - Improved `documentSymbol` return type for newer `DocumentSymbol[]`
   hierarchical symbol support. This means that sections and modules
   will now be properly represented, as well as constructors for
   inductive types, projections for records, etc...  (@ejgallego,
   #174, fixes #121, #122)
 - [internal] Error recovery can now execute full Coq commands as to
   amend states, required for #319 (@ejallego, #320)
 - Auto-admit the previous bullet goal when a new bullet cannot be
   opened due to an unsolved previous bullet. This also works for {}
   focusing operators. This is very useful when navigating bulleted
   proofs (@ejgallego, @Alizter, #319, fixes #300)
 - Store Ast.Info.t incrementally (@ejgallego, #337, fixes #316)
 - Basic jump to definition support; due to lack of workspace
   metadata, this only works inside the same file (@ejgallego, #318)
 - Show type of identifiers at point on hover (@ejgallego, #321, cc:
   #164)

# coq-lsp 0.1.4: View
---------------------

 - Support for OCaml 4.11 (@ejgallego, #184)
 - The keybinding alt+enter in VSCode is now correctly scoped to be
   only active on Coq files (@artagnon, #188)
 - Support Unicode files (@ejgallego, #200, fixes #193, fixes #197)
 - The info / goal view is now script enabled and does client-side
   rendering. It is also now bundled with esbuild as part of the build
   process (@artagnon, @ejgallego, #171)
 - The no-op `--std` argument to the `coq-lsp` binary has been
   removed, beware of your setup in the extension settings
   (@ejgallego, #208)
 - Settings for the VSCode extension are now categorized (@Alizter, #212)
 - `GoalAnswer`s now include the proof "stack" and better hypothesis
   information, changes are compatible with 0.1.3 `GoalAnswer` version
   (@ejgallego, #237)
 - Focus is now preserved when the info view pops up (@artagnon, #242,
   fixes #224)
 - In `_CoqProject`, `-impredicative-set` is now parsed correctly
   (@artagnon, #241)
 - InfoView is not written in React (@ejgallego, #223)
 - `debug` option in the client / protocol that will enable Coq's backtraces
   (@Alizter, @ejgallego, #217, #248)
 - Full document stats are now correctly computed on checking
   resumption, still cached sentences will display the cached timing
   tho (@ejgallego, #257)
 - Set Coq library name correctly from URI, note this makes the server
   to accept less URIs (@ejgallego, #260)
 - `_CoqProject` file is now detected using LSP client `rootPath`
   (@ejgallego, #261)
 - You can press `\` to trigger Unicode completion by the server. This
   behavior is configurable, with "off", "regular", and "extended"
   settings (@artagnon, @Alizter, ejgallego, #219).

# coq-lsp 0.1.3: Event
----------------------

 - Much improved handling of Coq fatal errors, the server is now
   hardened against them (@ejgallego, #155, #157, #160, fixes #91)
 - `coq-lsp` now follows the LSP specification regarding
   initialization strictly (@ejgallego, #168)
 - New setting for goals to be updated when the selection changes due
   to a command; this makes VsCodeVim cursor tracking work; thanks to
   Cactus (Anton) Golov for detailed bug reporting and testing
   (@ejgallego, @jesyspa, #170, fixes #163)
 - `coq-lsp` will now warn the user when two files have been opened
   simultaneously and the parser may go into a broken state :/
   (@ejgallego, #169)
 - Implement request postponement and cancellation. Thus
   `documentSymbols` will now be postponed until the document is
   ready, (@ejgallego, #141, #146, fixes #124)
 - Protocol and VS Code interfaces now support shelved and given_up
   goals (@ejgallego, #175)
 - Allow to postpone requests to wait for data to become available on
   document points; this is implemented to provide a nicer "show goals
   while I type" experience. Client default has been changed to "show
   goals on mouse, click, typing, and cursor movement) (@ejgallego,
   #177, #179)
 - Store stats per document (@ejgallego, #180, fixes #173)

# coq-lsp 0.1.2: Message
------------------------

 - Send an error to the client if the client and server versions don't
   match (@ejgallego, #126)
 - Parse options -noinit, -indices-matter, and -impredicative-set from
   `_CoqProject` (@artagnon, @ejgallego, #140, #150)
 - Log file `log-lsp.txt` has been removed in favor of `coq-lsp.trace.server`
   (@artagnon, @ejgallego, #130, #148)
 - Added --bt flag to print a backtrace on error (@Alizter, #147)
 - A detailed view of Coq errors is now displayed in the info panel
   (@ejgallego, #128)
 - Coq "Notice" messages, such as the ones generated by `About` or
   `Search` are not shown anymore as diagnostics. Instead, they will
   be shown on the side panel when clicking on the corresponding
   command. The `show_notices_as_diagnostics` option allows to restore
   old behavior (@ejgallego, #128, fixes #125)
 - Print some more info about Coq workspace configuration (@ejgallego, #151)
 - Admit failed `Qed` by default; allow users to configure it
   (@ejgallego, #118, fixes #90)

# coq-lsp 0.1.1: Location
-------------------------

 - Don't crash if the log file can't be created (@ejgallego, #87)
 - Use LSP functions for client-side logging (@ejgallego, #87)
 - Log `_CoqProject` detection settings to client window (@ejgallego, #88)
 - Use plugin include paths from `_CoqProject` (@ejgallego, #88)
 - Support OCaml >= 4.12 (@ejgallego, #93)
 - Optimize the number of diagnostics sent in eager mode (@ejgallego, #104)
 - Improved syntax highlighting on VSCode client (@artagnon, #105)
 - Resume document checking from the point it was interrupted
   (@ejgallego, #95, #99)
 - Don't convert Coq "Info" messages such as "Foo is defined" to
   feedback by default; users willing to see them can set the
   corresponding option (@ejgallego, #113)
 - Send `$/coq/fileProgress` progress notifications from server,
   similarly to what Lean does; display them in Code's right gutter
   (@ejgallego, #106, fixes #54)
 - Show goals on click by default, allow users to configure the
   behavior to follow cursor in different ways (@ejgallego, #116,
   fixes #89)
 - Show file position in goal buffer, use collapsible elements for
   goal list (@ejgallego, #115, fixes #109)
 - Resume checking from common prefix on document update (@ejgallego,
   #111, fixes #110)
 - Only serve goals, hover, and symbols requests when the document
   has been sufficiently processed (@ejgallego, #120, fixes #100)

# coq-lsp 0.1.0: Memory
-----------------------

 - Location-aware cache for incremental Coq interpretation (@ejgallego)
 - Smart, structure-aware error recovery (@ejgallego)
 - Configure flags reading _CoqProject file (@artagnon, #3)
 - Interruption support (@ejgallego , @Alizter, #27, #32, #34)
 - Markdown support (@ejgallego, #62)
 - Goal display (@ejgallego @corwin-of-amber, #69)
 - User-side configuration (@ejgallego, #67)
 - Allow to configure before/after goal display (@ejgallego, #78)
 - Allow requests to interrupt checking (@ejgallego, #76)

# coq-lsp 0.0.0.1
-----------------

 - Bootstrap from lambdapi-lsp server (@ejgallego)<|MERGE_RESOLUTION|>--- conflicted
+++ resolved
@@ -14,9 +14,6 @@
  - Auto-ignore Coq object files; can be disabled in config
    (@ejgallego, #365)
  - Support workspaces with multiple roots, this is very useful for
-<<<<<<< HEAD
-   projects that contain several `_CoqProject` files (@ejgallego, #)
-=======
    projects that contain several `_CoqProject` files in different
    directories (@ejgallego, #374)
  - Add VS Code commands to start / stop the server (@ejgallego, #377,
@@ -25,7 +22,6 @@
    (@artagnon, @ejgallego, #375, fixes #230)
  - Lay the foundation for server tests (@artagnon, #356)
  - Remove the `coq-lsp.ok_diagnostics` setting (@artagnon, #129)
->>>>>>> 764222e9
 
 # coq-lsp 0.1.5.1: Path
 -----------------------
