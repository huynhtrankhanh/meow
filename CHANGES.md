# coq-lsp 0.1.4: View
---------------------

 - Support for OCaml 4.11 (@ejgallego, #184)
 - The keybinding alt+enter in VSCode is now correctly scoped to be
   only active on Coq files (@artagnon, #188)
 - Support Unicode files (@ejgallego, #200, fixes #193, fixes #197)
 - The info view is now script enabled and does client-side
   rendering. It is also now bundled with esbuild as part of the build
   process (@artagnon, @ejgallego, #171)
 - The no-op `--std` argument to the `coq-lsp` binary has been
   removed, beware of your setup in the extension settings
   (@ejgallego, #208)
 - Settings for the VSCode extension are now categorized (@Alizter, #212)
 - `GoalAnswer`s now include the proof "stack" and better hypothesis
   information, changes are compatible with 0.1.3 `GoalAnswer` version
   (@ejgallego, #237)
<<<<<<< HEAD
 - Focus is now preserved when the info view pops up (@artagnon, #242,
   fixes #224)
=======
 - In `_CoqProject`, `-impredicative-set` is now parsed correctly
   (@artagnon, #241)
>>>>>>> b3e511cf

# coq-lsp 0.1.3: Event
----------------------

 - Much improved handling of Coq fatal errors, the server is now
   hardened against them (@ejgallego, #155, #157, #160, fixes #91)
 - `coq-lsp` now follows the LSP specification regarding
   initialization strictly (@ejgallego, #168)
 - New setting for goals to be updated when the selection changes due
   to a command; this makes VsCodeVim cursor tracking work; thanks to
   Cactus (Anton) Golov for detailed bug reporting and testing
   (@ejgallego, @jesyspa, #170, fixes #163)
 - `coq-lsp` will now warn the user when two files have been opened
   simultaneously and the parser may go into a broken state :/
   (@ejgallego, #169)
 - Implement request postponement and cancellation. Thus
   `documentSymbols` will now be postponed until the document is
   ready, (@ejgallego, #141, #146, fixes #124)
 - Protocol and VS Code interfaces now support shelved and given_up
   goals (@ejgallego, #175)
 - Allow to postpone requests to wait for data to become available on
   document points; this is implemented to provide a nicer "show goals
   while I type" experience. Client default has been changed to "show
   goals on mouse, click, typing, and cursor movement) (@ejgallego,
   #177, #179)
 - Store stats per document (@ejgallego, #180, fixes #173)

# coq-lsp 0.1.2: Message
------------------------

 - Send an error to the client if the client and server versions don't
   match (@ejgallego, #126)
 - Parse options -noinit, -indices-matter, and -impredicative-set from
   `_CoqProject` (@artagnon, @ejgallego, #140, #150)
 - Log file `log-lsp.txt` has been removed in favor of `coq-lsp.trace.server`
   (@artagnon, @ejgallego, #130, #148)
 - Added --bt flag to print a backtrace on error (@Alizter, #147)
 - A detailed view of Coq errors is now displayed in the info panel
   (@ejgallego, #128)
 - Coq "Notice" messages, such as the ones generated by `About` or
   `Search` are not shown anymore as diagnostics. Instead, they will
   be shown on the side panel when clicking on the corresponding
   command. The `show_notices_as_diagnostics` option allows to restore
   old behavior (@ejgallego, #128, fixes #125)
 - Print some more info about Coq workspace configuration (@ejgallego, #151)
 - Admit failed `Qed` by default; allow users to configure it
   (@ejgallego, #118, fixes #90)

# coq-lsp 0.1.1: Location
-------------------------

 - Don't crash if the log file can't be created (@ejgallego, #87)
 - Use LSP functions for client-side logging (@ejgallego, #87)
 - Log `_CoqProject` detection settings to client window (@ejgallego, #88)
 - Use plugin include paths from `_CoqProject` (@ejgallego, #88)
 - Support OCaml >= 4.12 (@ejgallego, #93)
 - Optimize the number of diagnostics sent in eager mode (@ejgallego, #104)
 - Improved syntax highlighting on VSCode client (@artagnon, #105)
 - Resume document checking from the point it was interrupted
   (@ejgallego, #95, #99)
 - Don't convert Coq "Info" messages such as "Foo is defined" to
   feedback by default; users willing to see them can set the
   corresponding option (@ejgallego, #113)
 - Send `$/coq/fileProgress` progress notifications from server,
   similarly to what Lean does; display them in Code's right gutter
   (@ejgallego, #106, fixes #54)
 - Show goals on click by default, allow users to configure the
   behavior to follow cursor in different ways (@ejgallego, #116,
   fixes #89)
 - Show file position in goal buffer, use collapsible elements for
   goal list (@ejgallego, #115, fixes #109)
 - Resume checking from common prefix on document update (@ejgallego,
   #111, fixes #110)
 - Only serve goals, hover, and symbols requests when the document
   has been sufficiently processed (@ejgallego, #120, fixes #100)

# coq-lsp 0.1.0: Memory
-----------------------

 - Location-aware cache for incremental Coq interpretation (@ejgallego)
 - Smart, structure-aware error recovery (@ejgallego)
 - Configure flags reading _CoqProject file (@artagnon, #3)
 - Interruption support (@ejgallego , @Alizter, #27, #32, #34)
 - Markdown support (@ejgallego, #62)
 - Goal display (@ejgallego @corwin-of-amber, #69)
 - User-side configuration (@ejgallego, #67)
 - Allow to configure before/after goal display (@ejgallego, #78)
 - Allow requests to interrupt checking (@ejgallego, #76)

# coq-lsp 0.0.0.1
-----------------

 - Bootstrap from lambdapi-lsp server (@ejgallego)<|MERGE_RESOLUTION|>--- conflicted
+++ resolved
@@ -15,13 +15,10 @@
  - `GoalAnswer`s now include the proof "stack" and better hypothesis
    information, changes are compatible with 0.1.3 `GoalAnswer` version
    (@ejgallego, #237)
-<<<<<<< HEAD
  - Focus is now preserved when the info view pops up (@artagnon, #242,
    fixes #224)
-=======
  - In `_CoqProject`, `-impredicative-set` is now parsed correctly
    (@artagnon, #241)
->>>>>>> b3e511cf
 
 # coq-lsp 0.1.3: Event
 ----------------------
