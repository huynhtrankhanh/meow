--- conflicted
+++ resolved
@@ -1,5 +1,3 @@
-<<<<<<< HEAD
-=======
 # coq-lsp 0.1.1: Location
 -------------------------
 
@@ -28,7 +26,6 @@
  - Only serve goals, hover, and symbols requests when the document
    has been sufficiently processed (@ejgallego, #120, fixes #100)
 
->>>>>>> c17dbc0c
 # coq-lsp 0.1.0: Memory
 -----------------------
 
