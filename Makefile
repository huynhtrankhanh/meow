--- conflicted
+++ resolved
@@ -1,10 +1,6 @@
 COQ_BUILD_CONTEXT=../_build/default/coq
 
-<<<<<<< HEAD
 PKG_SET=coq-lsp.install
-=======
-PKG_SET= coq-lsp.install
->>>>>>> aefa421b
 
 # Get the ocamlformat version from the .ocamlformat file
 OCAMLFORMAT=ocamlformat.$$(awk -F = '$$1 == "version" {print $$2}' .ocamlformat)
