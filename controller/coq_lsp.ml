--- conflicted
+++ resolved
@@ -187,11 +187,7 @@
     let workspaces = lsp_init_loop ic oc ~cmdline ~debug in
 
     (* Core LSP loop context *)
-<<<<<<< HEAD
-    let state = { State.root_state; workspaces } in
-=======
     let state = { State.root_state; cmdline; workspaces } in
->>>>>>> 764222e9
 
     (* Read workspace state (noop for now) *)
     Cache.read_from_disk ();
