(************************************************************************)
(*         *   The Coq Proof Assistant / The Coq Development Team       *)
(*  v      *   INRIA, CNRS and contributors - Copyright 1999-2018       *)
(* <O___,, *       (see CREDITS file for the list of authors)           *)
(*   \VV/  **************************************************************)
(*    //   *    This file is distributed under the terms of the         *)
(*         *     GNU Lesser General Public License Version 2.1          *)
(*         *     (see LICENSE file for the text of the license)         *)
(************************************************************************)

(************************************************************************)
(* Coq Language Server Protocol                                         *)
(* Copyright 2019 MINES ParisTech -- Dual License LGPL 2.1 / GPL3+      *)
(* Copyright 2019-2023 Inria      -- Dual License LGPL 2.1 / GPL3+      *)
(* Written by: Emilio J. Gallego Arias                                  *)
(************************************************************************)

(** This is the platform-independent code for the implementation of the Flèche
    LSP interface, BEWARE of deps, this must be able to run in a Web Worker
    context *)

module F = Format
module J = Yojson.Safe
module U = Yojson.Safe.Util

let int_field name dict = U.to_int List.(assoc name dict)
let dict_field name dict = U.to_assoc List.(assoc name dict)
let list_field name dict = U.to_list List.(assoc name dict)
let string_field name dict = U.to_string List.(assoc name dict)
let oint_field name dict = Option.map U.to_int (List.assoc_opt name dict)

module LIO = Lsp.Io
module LSP = Lsp.Base

<<<<<<< HEAD
(* LSP loop internal state, mainly the stuff needed to create a new document.
   Note that we could [apply] [workspace] to the root_state, but for now we keep
   the flexibility for a server to work with different workspaces. *)
module State = struct
  type t =
    { root_state : Coq.State.t
    ; workspaces : (string * Coq.Workspace.t) list
    }

  let is_in_dir ~dir ~file = CString.is_prefix dir file

  let workspace_of_uri ~uri ~state =
    let { root_state; workspaces } = state in
    let file = Lang.LUri.File.to_string_file uri in
    match List.find_opt (fun (dir, _) -> is_in_dir ~dir ~file) workspaces with
    | None ->
      LIO.logMessage ~lvl:1 ~message:"file not in workspace";
      (root_state, snd (List.hd workspaces))
    | Some (_, workspace) -> (root_state, workspace)
end
=======
(** LSP loop internal state: mainly the data needed to create a new document. In
    particular, we need:

    - the core root state of Coq
    - the list of workspaces configured

    Our notion of workspace corresponds to the usual notion in Coq of "theory",
    (that is to say, a [_CoqProject] or [(coq.theory ...)] declaration), which
    is to say a set of files that share a common logical path and logical
    mappings to other theories.

    [_CoqProject]-based workspaces need an explicit global flag setup, whereas
    dune-based ones declare dependencies on other workspaces. *)
module State = struct
  type t =
    { cmdline : Coq.Workspace.CmdLine.t
    ; root_state : Coq.State.t
    ; workspaces : (string * Coq.Workspace.t) list
    }

  open Lsp.Workspace

  let add_workspace state { WorkspaceFolder.uri; _ } =
    let dir = Lang.LUri.File.to_string_file uri in
    let { cmdline; workspaces; _ } = state in
    let ws = Coq.Workspace.guess ~debug:false ~cmdline ~dir in
    { state with workspaces = (dir, ws) :: workspaces }

  let del_workspace state { WorkspaceFolder.uri; _ } =
    let dir = Lang.LUri.File.to_string_file uri in
    { state with workspaces = List.remove_assoc dir state.workspaces }

  let is_in_dir ~dir ~file = CString.is_prefix dir file

  let workspace_of_uri ~uri ~state =
    let { root_state; workspaces; _ } = state in
    let file = Lang.LUri.File.to_string_file uri in
    match List.find_opt (fun (dir, _) -> is_in_dir ~dir ~file) workspaces with
    | None ->
      LIO.logMessage ~lvl:1 ~message:"file not in workspace";
      (root_state, snd (List.hd workspaces))
    | Some (_, workspace) -> (root_state, workspace)
end

let do_changeWorkspaceFolders ~ofmt:_ ~state params =
  let open Lsp.Workspace in
  let { DidChangeWorkspaceFoldersParams.event } =
    DidChangeWorkspaceFoldersParams.of_yojson (`Assoc params) |> Result.get_ok
  in
  let { WorkspaceFoldersChangeEvent.added; removed } = event in
  let state = List.fold_left State.add_workspace state added in
  let state = List.fold_left State.del_workspace state removed in
  state
>>>>>>> 764222e9

module PendingRequest = struct
  type t =
    | DocRequest of
        { uri : Lang.LUri.File.t
        ; handler : Requests.document_request
        }
    | PosRequest of
        { uri : Lang.LUri.File.t
        ; point : int * int
        ; handler : Requests.position_request
        }

  (* Debug printing *)
  let data fmt = function
    | DocRequest { uri = _; handler = _ } -> Format.fprintf fmt "{k:doc}"
    | PosRequest { uri = _; point; handler = _ } ->
      Format.fprintf fmt "{k:pos | l: %d, c: %d}" (fst point) (snd point)

  let postpone ~id pr =
    match pr with
    | DocRequest { uri; _ } -> Doc_manager.add_on_completion ~uri ~id
    | PosRequest { uri; point; _ } -> Doc_manager.add_on_point ~uri ~id ~point

  let cancel ~id pr =
    match pr with
    | DocRequest { uri; _ } -> Doc_manager.remove_on_completion ~uri ~id
    | PosRequest { uri; point; _ } ->
      Doc_manager.remove_on_point ~uri ~id ~point

  let serve pr =
    match pr with
    | DocRequest { uri; handler } ->
      let doc = Doc_manager.find_doc ~uri in
      handler ~doc
    | PosRequest { uri; point; handler } ->
      let doc = Doc_manager.find_doc ~uri in
      handler ~point ~doc
end

(* main module with [answer, postpone, cancel, serve] methods *)
module Rq = struct
  (* Answer a request *)
  let answer ~ofmt ~id result =
    (match result with
    | Result.Ok result -> LSP.mk_reply ~id ~result
    | Error (code, message) -> LSP.mk_request_error ~id ~code ~message)
    |> LIO.send_json ofmt

  (* private to the Rq module *)
  let _rtable : (int, PendingRequest.t) Hashtbl.t = Hashtbl.create 673

  let postpone ~id (pr : PendingRequest.t) =
    if Fleche.Debug.request_delay then
      LIO.trace "request" ("postponing rq : " ^ string_of_int id);
    PendingRequest.postpone ~id pr;
    Hashtbl.add _rtable id pr

  (* Consumes a request, if alive, it answers mandatorily *)
  let consume_ ~ofmt ~f id =
    match Hashtbl.find_opt _rtable id with
    | Some pr ->
      Hashtbl.remove _rtable id;
      f pr |> answer ~ofmt ~id
    | None ->
      LIO.trace "can't consume cancelled request: " (string_of_int id);
      ()

  let cancel ~ofmt ~code ~message id : unit =
    (* fail the request, do cleanup first *)
    let f pr =
      let () = PendingRequest.cancel ~id pr in
      Error (code, message)
    in
    consume_ ~ofmt ~f id

  let debug_serve id pr =
    if Fleche.Debug.request_delay then
      LIO.trace "serving"
        (Format.asprintf "rq: %d | %a" id PendingRequest.data pr)

  let serve ~ofmt id =
    let f pr =
      debug_serve id pr;
      Result.ok (PendingRequest.serve pr)
    in
    consume_ ~ofmt ~f id
end

module RAction = struct
  type t =
    | ServeNow of (Yojson.Safe.t, int * string) Result.t
    | Postpone of PendingRequest.t

  let ok r = ServeNow (Ok r)
  let error (code, msg) = ServeNow (Error (code, msg))
end

let action_request ~ofmt ~id action =
  match action with
  | RAction.ServeNow r -> Rq.answer ~ofmt ~id r
  | RAction.Postpone p -> Rq.postpone ~id p

let serve_postponed_requests ~ofmt rl = Int.Set.iter (Rq.serve ~ofmt) rl

(***********************************************************************)
(* Start of protocol handlers *)

let do_shutdown = RAction.ok `Null

let do_open ~ofmt ~(state : State.t) params =
  let document = dict_field "textDocument" params in
  let uri, version, raw =
    ( string_field "uri" document
    , int_field "version" document
    , string_field "text" document )
  in
  match Lang.LUri.(File.of_uri (of_string uri)) with
  | Ok uri ->
    let root_state, workspace = State.workspace_of_uri ~uri ~state in
    Doc_manager.create ~ofmt ~root_state ~workspace ~uri ~raw ~version
  | Error _msg -> LIO.logMessage ~lvl:1 ~message:"invalid URI in do_open"

let do_change ~ofmt params =
  let document = dict_field "textDocument" params in
  let uri, version =
    (string_field "uri" document, int_field "version" document)
  in
  (* XXX: fix this, factor with above *)
  let uri = Lang.LUri.(File.of_uri (of_string uri)) |> Result.get_ok in
  let changes = List.map U.to_assoc @@ list_field "contentChanges" params in
  match changes with
  | [] ->
    LIO.trace "do_change" "no change in changes? ignoring";
    ()
  | _ :: _ :: _ ->
    LIO.trace "do_change"
      "more than one change unsupported due to sync method, ignoring";
    ()
  | change :: _ ->
    let raw = string_field "text" change in
    let invalid_rq = Doc_manager.change ~ofmt ~uri ~version ~raw in
    let code = -32802 in
    let message = "Request got old in server" in
    Int.Set.iter (Rq.cancel ~ofmt ~code ~message) invalid_rq

let do_close ~ofmt:_ params =
  let document = dict_field "textDocument" params in
  let uri = string_field "uri" document in
  (* XXX: fix this *)
  let uri = Lang.LUri.(File.of_uri (of_string uri)) |> Result.get_ok in
  Doc_manager.close ~uri

let get_textDocument params =
  let document = dict_field "textDocument" params in
  let uri = string_field "uri" document in
  (* XXX fix this *)
  let uri = Lang.LUri.(File.of_uri (of_string uri)) |> Result.get_ok in
  let doc = Doc_manager.find_doc ~uri in
  (uri, doc)

let get_position params =
  let pos = dict_field "position" params in
  let line, character = (int_field "line" pos, int_field "character" pos) in
  (line, character)

let request_in_range ~(doc : Fleche.Doc.t) ~version (line, col) =
  (* EJGA: I'd be nice to better share the code between postponement here and
     request wake-up in [Doc_manager] (note how both call [Target.reached] *)
  let in_range =
    match doc.completed with
    | Yes _ -> true
    | Failed range | FailedPermanent range | Stopped range ->
      Fleche.Doc.Target.reached ~range (line, col)
  in
  let in_range =
    match version with
    | None -> in_range
    | Some version -> doc.version >= version && in_range
  in
  in_range

let do_position_request ~postpone ~params ~handler =
  let uri, doc = get_textDocument params in
  let version = dict_field "textDocument" params |> oint_field "version" in
  let point = get_position params in
  let in_range = request_in_range ~doc ~version point in
  match (in_range, postpone) with
  | true, _ -> RAction.ok (handler ~doc ~point)
  | false, true -> Postpone (PosRequest { uri; point; handler })
  | false, false ->
    let code = -32802 in
    let message = "Document is not ready" in
    RAction.error (code, message)

let do_hover = do_position_request ~postpone:false ~handler:Rq_hover.hover
let do_goals = do_position_request ~postpone:true ~handler:Rq_goals.goals

let do_definition =
  do_position_request ~postpone:true ~handler:Rq_definition.request

let do_completion =
  do_position_request ~postpone:true ~handler:Rq_completion.completion

(* Requires the full document to be processed *)
let do_document_request ~params ~handler =
  let uri, doc = get_textDocument params in
  match doc.completed with
  | Yes _ -> RAction.ok (handler ~doc)
  | Stopped _ | Failed _ | FailedPermanent _ ->
    Postpone (PendingRequest.DocRequest { uri; handler })

let do_symbols = do_document_request ~handler:Rq_symbols.symbols
let do_document = do_document_request ~handler:Rq_document.request

let do_trace params =
  let trace = string_field "value" params in
  LIO.set_trace_value (LIO.TraceValue.of_string trace)

let do_cancel ~ofmt ~params =
  let id = int_field "id" params in
  let code = -32800 in
  let message = "Cancelled by client" in
  Rq.cancel ~ofmt ~code ~message id

(***********************************************************************)

(** LSP Init routine *)
exception Lsp_exit

let log_workspace (dir, w) =
  let message, extra = Coq.Workspace.describe w in
  LIO.trace "workspace" ("initialized " ^ dir) ~extra;
  LIO.logMessage ~lvl:3 ~message

let version () =
  let dev_version =
    match Build_info.V1.version () with
    | None -> "N/A"
    | Some bi -> Build_info.V1.Version.to_string bi
  in
  Format.asprintf "version %s, dev: %s, Coq version: %s" Version.server
    dev_version Coq_config.version

let rec lsp_init_loop ic ofmt ~cmdline ~debug : (string * Coq.Workspace.t) list
    =
  match LIO.read_request ic with
  | Some (LSP.Message.Request { method_ = "initialize"; id; params }) ->
    (* At this point logging is allowed per LSP spec *)
    let message =
      Format.asprintf "Initializing coq-lsp server %s" (version ())
    in
    LIO.logMessage ~lvl:3 ~message;
    let result, dirs = Rq_init.do_initialize ~params in
    Rq.answer ~ofmt ~id (Result.ok result);
    LIO.logMessage ~lvl:3 ~message:"Server initialized";
    (* Workspace initialization *)
    let debug = debug || !Fleche.Config.v.debug in
    let workspaces =
      List.map (fun dir -> (dir, Coq.Workspace.guess ~cmdline ~debug ~dir)) dirs
    in
    List.iter log_workspace workspaces;
    workspaces
<<<<<<< HEAD
  | LSP.Message.Request { id; _ } ->
=======
  | Some (LSP.Message.Request { id; _ }) ->
>>>>>>> 764222e9
    (* per spec *)
    LSP.mk_request_error ~id ~code:(-32002) ~message:"server not initialized"
    |> LIO.send_json ofmt;
    lsp_init_loop ic ofmt ~cmdline ~debug
  | Some (LSP.Message.Notification { method_ = "exit"; params = _ }) | None ->
    raise Lsp_exit
  | Some (LSP.Message.Notification _) ->
    (* We can't log before getting the initialize message *)
    lsp_init_loop ic ofmt ~cmdline ~debug

(** Dispatching *)
let dispatch_notification ~ofmt ~state ~method_ ~params : unit =
  match method_ with
  (* Lifecycle *)
  | "exit" -> raise Lsp_exit
  (* setTrace *)
  | "$/setTrace" -> do_trace params
  (* Document lifetime *)
  | "textDocument/didOpen" -> do_open ~ofmt ~state params
  | "textDocument/didChange" -> do_change ~ofmt params
  | "textDocument/didClose" -> do_close ~ofmt params
  | "textDocument/didSave" -> Cache.save_to_disk ()
  (* Workspace *)
  | "workspace/didChangeWorkspaceFolders" -> () (* XXX *)
  (* Cancel Request *)
  | "$/cancelRequest" -> do_cancel ~ofmt ~params
  (* NOOPs *)
  | "initialized" -> ()
  (* Generic handler *)
  | msg -> LIO.trace "no_handler" msg

let dispatch_state_notification ~ofmt ~state ~method_ ~params : State.t =
  match method_ with
  (* Workspace *)
  | "workspace/didChangeWorkspaceFolders" ->
    do_changeWorkspaceFolders ~ofmt ~state params
  | _ ->
    dispatch_notification ~ofmt ~state ~method_ ~params;
    state

let dispatch_request ~method_ ~params : RAction.t =
  match method_ with
  (* Lifecyle *)
  | "initialize" ->
    LIO.trace "dispatch_request" "duplicate initialize request! Rejecting";
    (* XXX what's the error code here *)
    RAction.error (-32600, "Invalid Request: server already initialized")
  | "shutdown" -> do_shutdown
  (* Symbols and info about the document *)
  | "textDocument/completion" -> do_completion ~params
  | "textDocument/definition" -> do_definition ~params
  | "textDocument/documentSymbol" -> do_symbols ~params
  | "textDocument/hover" -> do_hover ~params
  (* Proof-specific stuff *)
  | "proof/goals" -> do_goals ~params
  (* Coq specific stuff *)
  | "coq/getDocument" -> do_document ~params
  (* Generic handler *)
  | msg ->
    LIO.trace "no_handler" msg;
    RAction.error (-32601, "method not found")

let dispatch_request ~ofmt ~id ~method_ ~params =
  dispatch_request ~method_ ~params |> action_request ~ofmt ~id

let dispatch_request ~ofmt ~id ~method_ ~params =
  try dispatch_request ~ofmt ~id ~method_ ~params
  with Doc_manager.AbortRequest ->
    (* -32603 = internal error *)
    let code = -32603 in
    let message = "Internal Document Request Queue Error" in
    Rq.cancel ~ofmt ~code ~message id

let dispatch_message ~ofmt ~state (com : LSP.Message.t) : State.t =
  match com with
  | Notification { method_; params } ->
    dispatch_state_notification ~ofmt ~state ~method_ ~params
  | Request { id; method_; params } ->
    dispatch_request ~ofmt ~id ~method_ ~params;
    state<|MERGE_RESOLUTION|>--- conflicted
+++ resolved
@@ -32,28 +32,6 @@
 module LIO = Lsp.Io
 module LSP = Lsp.Base
 
-<<<<<<< HEAD
-(* LSP loop internal state, mainly the stuff needed to create a new document.
-   Note that we could [apply] [workspace] to the root_state, but for now we keep
-   the flexibility for a server to work with different workspaces. *)
-module State = struct
-  type t =
-    { root_state : Coq.State.t
-    ; workspaces : (string * Coq.Workspace.t) list
-    }
-
-  let is_in_dir ~dir ~file = CString.is_prefix dir file
-
-  let workspace_of_uri ~uri ~state =
-    let { root_state; workspaces } = state in
-    let file = Lang.LUri.File.to_string_file uri in
-    match List.find_opt (fun (dir, _) -> is_in_dir ~dir ~file) workspaces with
-    | None ->
-      LIO.logMessage ~lvl:1 ~message:"file not in workspace";
-      (root_state, snd (List.hd workspaces))
-    | Some (_, workspace) -> (root_state, workspace)
-end
-=======
 (** LSP loop internal state: mainly the data needed to create a new document. In
     particular, we need:
 
@@ -107,7 +85,6 @@
   let state = List.fold_left State.add_workspace state added in
   let state = List.fold_left State.del_workspace state removed in
   state
->>>>>>> 764222e9
 
 module PendingRequest = struct
   type t =
@@ -371,11 +348,7 @@
     in
     List.iter log_workspace workspaces;
     workspaces
-<<<<<<< HEAD
-  | LSP.Message.Request { id; _ } ->
-=======
   | Some (LSP.Message.Request { id; _ }) ->
->>>>>>> 764222e9
     (* per spec *)
     LSP.mk_request_error ~id ~code:(-32002) ~message:"server not initialized"
     |> LIO.send_json ofmt;
