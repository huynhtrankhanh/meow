--- conflicted
+++ resolved
@@ -21,12 +21,8 @@
 
 module State : sig
   type t =
-<<<<<<< HEAD
-    { root_state : Coq.State.t
-=======
     { cmdline : Coq.Workspace.CmdLine.t
     ; root_state : Coq.State.t
->>>>>>> 764222e9
     ; workspaces : (string * Coq.Workspace.t) list
     }
 end
