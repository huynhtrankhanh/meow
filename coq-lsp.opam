synopsis: "Language Server Protocol native server for Coq"
description:
"""
Language Server Protocol native server for Coq
"""
opam-version: "2.0"
maintainer: "e@x80.org"
bug-reports: "https://github.com/ejgallego/coq-lsp/issues"
homepage: "https://github.com/ejgallego/coq-lsp"
dev-repo: "git+https://github.com/ejgallego/coq-lsp.git"
authors: [
  "Emilio Jesús Gallego Arias <e@x80.org>"
  "Ali Caglayan <alizter@gmail.com>"
  "Shachar Itzhaky <shachari@cs.technion.ac.il>"
  "Ramkumar Ramachandra <r@artagnon.com>"
]
license: "LGPL-2.1-or-later"
doc: "https://ejgallego.github.io/coq-lsp/"

depends: [
  "ocaml"        { >= "4.11.0" }
<<<<<<< HEAD
  "dune"         { >= "3.2"  }
=======
  "dune"         { >= "3.5.0"  } # This is 3.2.0 for non-composed builds
>>>>>>> 0247dce1

  # lsp dependencies
  "cmdliner"     { >= "1.1.0" }
  "yojson"       { >= "1.7.0" }
  "uri"          { >= "4.2.0" }
  "dune-build-info" { >= "3.2.0" }

  # waterproof parser
  "menhir"       { >= "20220210" }

  # Uncomment this for releases
  "coq"           { >= "8.16.0" & < "8.17" }
  "coq-serapi"    { >= "8.16.0+0.16.2" & < "8.17" }
  "camlp-streams" { >= "5.0" }
]

build: [ [ "dune" "build" "-p" name "-j" jobs ] ]
run-test: [ [ "dune" "runtest" "-p" name "-j" jobs ] ]<|MERGE_RESOLUTION|>--- conflicted
+++ resolved
@@ -19,11 +19,7 @@
 
 depends: [
   "ocaml"        { >= "4.11.0" }
-<<<<<<< HEAD
   "dune"         { >= "3.2"  }
-=======
-  "dune"         { >= "3.5.0"  } # This is 3.2.0 for non-composed builds
->>>>>>> 0247dce1
 
   # lsp dependencies
   "cmdliner"     { >= "1.1.0" }
