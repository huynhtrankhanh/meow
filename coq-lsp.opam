--- conflicted
+++ resolved
@@ -26,14 +26,8 @@
   "yojson"       { >= "1.7.0" }
 
   # Uncomment this for releases
-<<<<<<< HEAD
-  "coq"            {         >= "8.16.0" & < "8.17" }
-  "coq-serapi"     {         >= "8.16.0+0.16.2" & < "8.17" }
-  "camlp-streams"  {         >= "5.0"               }
-=======
-  "coq"          { >= "8.17" < "8.18"  }
-  "coq-serapi"   { >= "8.17+rc1+0.17.1" < "8.18"  }
->>>>>>> 2b07f6a4
+  "coq"          { >= "8.17" < "8.18" }
+  "coq-serapi"   { >= "8.17+rc1+0.17.1" < "8.18" }
 ]
 
 build: [ [ "dune" "build" "-p" name "-j" jobs ] ]
