--- conflicted
+++ resolved
@@ -11,42 +11,17 @@
 authors: [
   "Emilio Jesús Gallego Arias <e@x80.org>"
 ]
-<<<<<<< HEAD
 license: "LGPL-2.1"
 doc: "https://ejgallego.github.io/coq-lsp/"
 
 depends: [
-  "ocaml"        { >= "4.13.1" }
+  "ocaml"        { >= "4.12.0" }
   "dune"         { >= "3.0.2"  }
 
   # Not yet required, install Coq deps instead
   "coq"            {         >= "8.16.0" & < "8.17" }
   "coq-serapi"     {         >= "8.16.0" & < "8.17" }
   "camlp-streams"  {         >= "5.0"               }
-=======
-license: "LGPL-2.1-or-later"
-doc: "https://coq.github.io/coq-lsp/"
-
-depends: [
-  "ocaml"        {         >= "4.12.0" }
-  "dune"         { build & >= "3.5.0"  }
-
-  # Not yet required, install Coq deps instead
-  # "coq"          {         >= "8.17"   }
-
-  # coq deps
-  "ocamlfind" {>= "1.8.1"}
-  "zarith" {>= "1.11"}
-
-  # serapi deps
-  "sexplib"             {           >= "v0.13.0"  }
-  "ppx_deriving"        {           >= "4.2.1"    }
-  "ppx_sexp_conv"       {           >= "v0.13.0"  }
-  "ppx_compare"         {           >= "v0.13.0"  }
-  "ppx_hash"            {           >= "v0.13.0"  }
-  "ppx_import"          { build   & >= "1.5-3"    }
-  "ppx_deriving_yojson" {           >= "3.4"      }
->>>>>>> c17dbc0c
 
   # lsp dependencies
   "cmdliner"     { >= "1.1.0" }
