synopsis: "Language Server Protocol native server for Coq"
description:
"""
Language Server Protocol native server for Coq
"""
opam-version: "2.0"
maintainer: "e@x80.org"
bug-reports: "https://github.com/ejgallego/coq-lsp/issues"
homepage: "https://github.com/ejgallego/coq-lsp"
dev-repo: "git+https://github.com/ejgallego/coq-lsp.git"
authors: [
  "Emilio Jesús Gallego Arias <e@x80.org>"
  "Ali Caglayan <alizter@gmail.com>"
  "Shachar Itzhaky <shachari@cs.technion.ac.il>"
  "Ramkumar Ramachandra <r@artagnon.com>"
]
license: "LGPL-2.1-or-later"
doc: "https://ejgallego.github.io/coq-lsp/"

depends: [
  "ocaml"        { >= "4.11.0" }
<<<<<<< HEAD
  "dune"         { >= "3.2"  }
=======
  "dune"         { >= "3.2.0"  }
>>>>>>> 6eb381bb

  # lsp dependencies
  "cmdliner"     { >= "1.1.0" }
  "yojson"       { >= "1.7.0" }
  "uri"          { >= "4.2.0" }
  "dune-build-info" { >= "3.2.0" }

  # waterproof parser
  "menhir"       { >= "20220210" }

  # Uncomment this for releases
<<<<<<< HEAD
  "coq"           { >= "8.16.0" & < "8.17" }
  "coq-serapi"    { >= "8.16.0+0.16.2" & < "8.17" }
  "camlp-streams" { >= "5.0" }
=======
  "coq"          { >= "8.17" < "8.18"  }
  "coq-serapi"   { >= "8.17+rc1+0.17.1" < "8.18"  }
>>>>>>> 6eb381bb
]

build: [ [ "dune" "build" "-p" name "-j" jobs ] ]
run-test: [ [ "dune" "runtest" "-p" name "-j" jobs ] ]<|MERGE_RESOLUTION|>--- conflicted
+++ resolved
@@ -19,11 +19,7 @@
 
 depends: [
   "ocaml"        { >= "4.11.0" }
-<<<<<<< HEAD
-  "dune"         { >= "3.2"  }
-=======
   "dune"         { >= "3.2.0"  }
->>>>>>> 6eb381bb
 
   # lsp dependencies
   "cmdliner"     { >= "1.1.0" }
@@ -35,14 +31,9 @@
   "menhir"       { >= "20220210" }
 
   # Uncomment this for releases
-<<<<<<< HEAD
   "coq"           { >= "8.16.0" & < "8.17" }
   "coq-serapi"    { >= "8.16.0+0.16.2" & < "8.17" }
   "camlp-streams" { >= "5.0" }
-=======
-  "coq"          { >= "8.17" < "8.18"  }
-  "coq-serapi"   { >= "8.17+rc1+0.17.1" < "8.18"  }
->>>>>>> 6eb381bb
 ]
 
 build: [ [ "dune" "build" "-p" name "-j" jobs ] ]
