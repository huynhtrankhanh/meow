synopsis: "Language Server Protocol native server for Coq"
description:
"""
Language Server Protocol native server for Coq
"""
opam-version: "2.0"
maintainer: "e@x80.org"
bug-reports: "https://github.com/ejgallego/coq-lsp/issues"
homepage: "https://github.com/ejgallego/coq-lsp"
dev-repo: "git+https://github.com/ejgallego/coq-lsp.git"
authors: [
  "Emilio Jesús Gallego Arias <e@x80.org>"
  "Ali Caglayan <alizter@gmail.com>"
  "Shachar Itzhaky <shachari@cs.technion.ac.il>"
  "Ramkumar Ramachandra <r@artagnon.com>"
]
license: "LGPL-2.1-or-later"
doc: "https://ejgallego.github.io/coq-lsp/"

depends: [
  "ocaml"        { >= "4.11.0" }
  "dune"         { >= "3.2.0"  }

  # lsp dependencies
  "cmdliner"     { >= "1.1.0" }
  "yojson"       { >= "1.7.0" }
<<<<<<< HEAD
  "uri"                 { >= "4.2.0"    }
=======
  "uri"          { >= "4.2.0" }
>>>>>>> 9d35c231

  # waterproof parser
  "menhir"       { >= "20220210" }

  # Uncomment this for releases
<<<<<<< HEAD
  "coq"          { >= "8.17" < "8.18"  }
  "coq-serapi"   { >= "8.17+rc1+0.17.1" < "8.18"  }
=======
  # "coq"          { >= "8.17" < "8.18"  }
  # "coq-serapi"   { >= "8.17" < "8.18"  }

  # coq deps: remove this for releases
  "ocamlfind" {>= "1.8.1"}
  "zarith" {>= "1.11"}

  # serapi deps: remove this for releases
  "sexplib"             { >= "v0.13.0"  }
  "ppx_deriving"        { >= "4.2.1"    }
  "ppx_sexp_conv"       { >= "v0.13.0"  }
  "ppx_compare"         { >= "v0.13.0"  }
  "ppx_hash"            { >= "v0.13.0"  }
  "ppx_import"          { >= "1.5-3"    }
  "ppx_deriving_yojson" { >= "3.4"      }
>>>>>>> 9d35c231
]

build: [ [ "dune" "build" "-p" name "-j" jobs ] ]
run-test: [ [ "dune" "runtest" "-p" name "-j" jobs ] ]<|MERGE_RESOLUTION|>--- conflicted
+++ resolved
@@ -24,36 +24,14 @@
   # lsp dependencies
   "cmdliner"     { >= "1.1.0" }
   "yojson"       { >= "1.7.0" }
-<<<<<<< HEAD
-  "uri"                 { >= "4.2.0"    }
-=======
   "uri"          { >= "4.2.0" }
->>>>>>> 9d35c231
 
   # waterproof parser
   "menhir"       { >= "20220210" }
 
   # Uncomment this for releases
-<<<<<<< HEAD
   "coq"          { >= "8.17" < "8.18"  }
   "coq-serapi"   { >= "8.17+rc1+0.17.1" < "8.18"  }
-=======
-  # "coq"          { >= "8.17" < "8.18"  }
-  # "coq-serapi"   { >= "8.17" < "8.18"  }
-
-  # coq deps: remove this for releases
-  "ocamlfind" {>= "1.8.1"}
-  "zarith" {>= "1.11"}
-
-  # serapi deps: remove this for releases
-  "sexplib"             { >= "v0.13.0"  }
-  "ppx_deriving"        { >= "4.2.1"    }
-  "ppx_sexp_conv"       { >= "v0.13.0"  }
-  "ppx_compare"         { >= "v0.13.0"  }
-  "ppx_hash"            { >= "v0.13.0"  }
-  "ppx_import"          { >= "1.5-3"    }
-  "ppx_deriving_yojson" { >= "3.4"      }
->>>>>>> 9d35c231
 ]
 
 build: [ [ "dune" "build" "-p" name "-j" jobs ] ]
