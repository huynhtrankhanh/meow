--- conflicted
+++ resolved
@@ -84,22 +84,10 @@
   to_tuple ppx hdecl
 
 (** gets the constr associated to the type of the current goal *)
-<<<<<<< HEAD
 let get_goal_type (ppx : EConstr.t -> 'pc) (sigma : Evd.evar_map) (g : Evar.t) :
     _ =
   let evi = Evd.find sigma g in
   ppx Evd.(evar_concl evi)
-=======
-let get_goal_type (ppx : EConstr.t -> 'pc) (env : Environ.env)
-    (sigma : Evd.evar_map) (g : Evar.t) : _ =
-  let (EvarInfo evi) = Evd.find sigma g in
-  let concl =
-    match Evd.evar_body evi with
-    | Evd.Evar_empty -> Evd.evar_concl evi
-    | Evd.Evar_defined body -> Retyping.get_type_of env sigma body
-  in
-  ppx concl
->>>>>>> f7b2c1f0
 
 let build_info sigma g = { evar = g; name = Evd.evar_ident g sigma }
 
@@ -114,7 +102,7 @@
   let ppx = ppx env sigma in
   let hyps = List.map (get_hyp ppx sigma) ctx |> List.rev in
   let info = build_info sigma g in
-  { info; ty = get_goal_type ppx env sigma g; hyps }
+  { info; ty = get_goal_type ppx sigma g; hyps }
 
 let if_not_empty (pp : Pp.t) =
   if Pp.(repr pp = Ppcmd_empty) then None else Some pp
