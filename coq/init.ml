(************************************************************************)
(*         *   The Coq Proof Assistant / The Coq Development Team       *)
(*  v      *   INRIA, CNRS and contributors - Copyright 1999-2018       *)
(* <O___,, *       (see CREDITS file for the list of authors)           *)
(*   \VV/  **************************************************************)
(*    //   *    This file is distributed under the terms of the         *)
(*         *     GNU Lesser General Public License Version 2.1          *)
(*         *     (see LICENSE file for the text of the license)         *)
(************************************************************************)

(************************************************************************)
(* Coq Language Server Protocol / SerAPI                                *)
(* Copyright 2016-2019 MINES ParisTech -- Dual License LGPL 2.1 / GPL3+ *)
(* Written by: Emilio J. Gallego Arias                                  *)
(************************************************************************)

(**************************************************************************)
(* Low-level, internal Coq initialization                                 *)
(**************************************************************************)

type coq_opts =
<<<<<<< HEAD
  { fb_handler : Feedback.feedback -> unit
        (** callback to handle async feedback *)
  ; load_module : string -> unit  (** callback to load cma/cmo files *)
  ; load_plugin : string -> unit
=======
  { load_module : string -> unit  (** callback to load cma/cmo files *)
  ; load_plugin : Mltop.PluginSpec.t -> unit
>>>>>>> aad6d903
        (** callback to load findlib packages *)
  ; debug : bool  (** Enable Coq Debug mode *)
  }

let lvl_to_severity (lvl : Feedback.level) =
  match lvl with
  | Feedback.Debug -> 5
  | Feedback.Info -> 4
  | Feedback.Notice -> 3
  | Feedback.Warning -> 2
  | Feedback.Error -> 1

let add_message lvl loc msg q =
  let lvl = lvl_to_severity lvl in
  q := (loc, lvl, msg) :: !q

let mk_fb_handler q Feedback.{ contents; _ } =
  match contents with
  | Message (lvl, loc, msg) -> add_message lvl loc msg q
  | _ -> ()

let coq_init opts =
  (* Core Coq initialization *)
  Lib.init ();

  (* This is only needed when statically linking *)
  Mltop.init_known_plugins ();

  Global.set_impredicative_set false;
  Global.set_native_compiler false;
  Flags.set_native_compiler false;

  if opts.debug then CDebug.set_flags "backtrace";

  (**************************************************************************)
  (* Feedback setup                                                         *)
  (**************************************************************************)

  (* Initialize logging. *)
  let fb_handler = mk_fb_handler Protect.fb_queue in
  ignore (Feedback.add_feeder fb_handler);

  (* SerAPI plugins *)
  let load_obj = opts.load_plugin in
  (* let load_module = opts.load_module in *)

  (* Custom toplevel is used for bytecode-to-js dynlink *)
  let ser_mltop : Mltop.toplevel =
    let open Mltop in
    { load_obj
    ; add_dir = Loader.add_ml_path
    ; ml_loop = (fun _ -> ())
    }
  in
  Mltop.set_top ser_mltop;

  (* This should go away in Coq itself *)
  Safe_typing.allow_delayed_constants := true;

  (**************************************************************************)
  (* Add root state!!                                                       *)
  (**************************************************************************)
  Vernacstate.freeze_interp_state ~marshallable:false |> State.of_coq

(* End of core initialization *)

(**************************************************************************)
(* Per-document, internal Coq initialization                              *)
(**************************************************************************)

(* Inits the context for a document *)
let doc_init ~root_state ~workspace ~uri () =
  (* Lsp.Io.log_error "init" "starting"; *)
  Vernacstate.unfreeze_interp_state (State.to_coq root_state);

  (* Set load paths from workspace info. *Important*, this has to happen before
     we declare the library below as [Declaremods/Library] will infer the module
     name by looking at the load path! *)
  Workspace.apply ~uri workspace;

  (* We return the state at this point! *)
  Vernacstate.freeze_interp_state ~marshallable:false |> State.of_coq

let doc_init ~root_state ~workspace ~uri =
  Protect.eval ~f:(doc_init ~root_state ~workspace ~uri) ()<|MERGE_RESOLUTION|>--- conflicted
+++ resolved
@@ -19,15 +19,8 @@
 (**************************************************************************)
 
 type coq_opts =
-<<<<<<< HEAD
-  { fb_handler : Feedback.feedback -> unit
-        (** callback to handle async feedback *)
-  ; load_module : string -> unit  (** callback to load cma/cmo files *)
+  { load_module : string -> unit  (** callback to load cma/cmo files *)
   ; load_plugin : string -> unit
-=======
-  { load_module : string -> unit  (** callback to load cma/cmo files *)
-  ; load_plugin : Mltop.PluginSpec.t -> unit
->>>>>>> aad6d903
         (** callback to load findlib packages *)
   ; debug : bool  (** Enable Coq Debug mode *)
   }
