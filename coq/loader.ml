--- conflicted
+++ resolved
@@ -81,23 +81,4 @@
     | Some serlib_pkg ->
       safe_loader serlib_pkg
     | None ->
-<<<<<<< HEAD
-      loader [fl_pkg]
-
-(* We are more liberal in the case a SerAPI plugin is not availabe, as
-   the fallbacks are "safe", tho will yield way worse incremental
-   behavior for expressions defined by the plugin *)
-let plugin_handler user_loader fl_pkg =
-  try plugin_handler user_loader fl_pkg
-  with
-    exn ->
-    let iexn = Exninfo.capture exn in
-    let exn_msg = CErrors.iprint iexn in
-    let _, fl_pkg = Mltop.PluginSpec.repr fl_pkg in
-    Feedback.msg_warning
-      Pp.(str "Loading serlib plugin: " ++ str fl_pkg
-          ++ str "failed" ++ fnl () ++ exn_msg);
-    ()
-=======
-      safe_loader fl_pkg
->>>>>>> bf048630
+      safe_loader fl_pkg