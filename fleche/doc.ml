--- conflicted
+++ resolved
@@ -424,17 +424,11 @@
   | Process of Coq.Ast.t (* success! *)
 
 (* Returns parse_action, diags, parsing_time *)
-<<<<<<< HEAD
-let parse_action ~st last_tok doc_handle =
+let parse_action ~lines ~st last_tok doc_handle =
   let start_loc = Coq.Parsing.Parsable.loc doc_handle |> clexer_after in
-  let { Coq.Protect.E.r; feedback }, time = parse_stm ~st doc_handle in
-=======
-let parse_action ~lines ~st last_tok doc_handle =
-  let start_loc = Coq.Parsing.Parsable.loc doc_handle |> CLexer.after in
   let parse_res, time = parse_stm ~st doc_handle in
   let f = Coq_utils.to_range ~lines in
   let { Coq.Protect.E.r; feedback } = Coq.Protect.E.map_loc ~f parse_res in
->>>>>>> aefa421b
   match r with
   | Coq.Protect.R.Interrupted -> (EOF (Stopped last_tok), [], feedback, time)
   | Coq.Protect.R.Completed res -> (
@@ -503,7 +497,6 @@
   in
   { Node.range; ast = Some ast; diags; messages; state; info }
 
-<<<<<<< HEAD
 let stream_of_string ~offset text =
   let pad = String.make offset ' ' in
   let str = Stream.of_string (pad ^ text) in
@@ -512,10 +505,7 @@
   done;
   str
 
-let maybe_ok_diagnostics ~loc =
-=======
 let maybe_ok_diagnostics ~range =
->>>>>>> aefa421b
   if !Config.v.ok_diagnostics then
     let ok_diag = Util.mk_diag range 3 (Pp.str "OK") in
     [ ok_diag ]
@@ -701,19 +691,12 @@
 let resume_check ~ofmt ~(last_tok : Types.Range.t) ~doc ~target =
   let uri, version, contents = (doc.uri, doc.version, doc.contents) in
   (* Compute resume point, basically [CLexer.after] + stream setup *)
-<<<<<<< HEAD
-  let resume_loc = clexer_after last_tok in
-  let offset = resume_loc.bp in
-  Coq.Parsing.bp_ := resume_loc.bp;
-  let pcontent_len = String.length processed_content in
-  match Util.safe_sub processed_content offset (pcontent_len - offset) with
-=======
   let lines = doc.contents.lines in
   let resume_loc = loc_after ~lines ~uri last_tok in
   let offset = resume_loc.Loc.bp in
+  Coq.Parsing.bp_ := resume_loc.bp;
   let pcontent_len = contents.last.offset in
   match Util.safe_sub contents.text offset (pcontent_len - offset) with
->>>>>>> aefa421b
   | None ->
     (* Guard against internal tricky eof errors *)
     let completed = Completion.Failed last_tok in
