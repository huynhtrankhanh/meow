(************************************************************************)
(* Coq Language Server Protocol                                         *)
(* Copyright 2019 MINES ParisTech -- Dual License LGPL 2.1 / GPL3+      *)
(* Copyright 2022 Inria           -- Dual License LGPL 2.1 / GPL3+      *)
(* Written by: Emilio J. Gallego Arias                                  *)
(************************************************************************)
(* Status: Experimental                                                 *)
(************************************************************************)

let hd_opt ~default l =
  match l with
  | [] -> default
  | h :: _ -> h

(* [node list] is a very crude form of a meta-data map "loc -> data" , where for
   now [data] is only the goals. *)
type node =
  { loc : Loc.t
  ; ast : Coq.Ast.t option  (** Ast of node *)
  ; state : Coq.State.t  (** (Full) State of node *)
  ; diags : Types.Diagnostic.t list
  ; memo_info : string
  }

module Completion = struct
  type t =
    | Yes of Loc.t  (** Location of the last token in the document *)
    | Stopped of Loc.t  (** Location of the last valid token *)
end

(* Private. A doc is a list of nodes for now. The first element in the list is
   assumed to be the tip of the document. The initial document is the empty
   list. *)
type t =
  { uri : string
  ; version : int
  ; contents : string
  ; end_loc : int * int * int
  ; root : Coq.State.t
  ; nodes : node list
  ; diags_dirty : bool  (** Used to optimize `eager_diagnostics` *)
  ; completed : Completion.t
  }

let mk_doc root_state workspace =
  let libname = Names.(DirPath.make [ Id.of_string "foo" ]) in
  let require_libs = [ ("Coq.Init.Prelude", None, Some (Lib.Import, None)) ] in
  Coq.Init.doc_init ~root_state ~workspace ~libname ~require_libs

let init_loc ~uri = Loc.initial (InFile { dirpath = None; file = uri })

let get_last_text text =
  let lines = CString.split_on_char '\n' text in
  let last_line = hd_opt ~default:"" (List.rev lines) in
  (List.length lines, String.length last_line, String.length text)

let create ~state ~workspace ~uri ~version ~contents =
  let end_loc = get_last_text contents in
  { uri
  ; contents
  ; end_loc
  ; version
  ; root = mk_doc state workspace
  ; nodes = []
  ; diags_dirty = false
  ; completed = Stopped (init_loc ~uri)
  }

let recover_up_to_offset doc offset =
  Io.Log.error "prefix"
    (Format.asprintf "common prefix offset found at %d" offset);
  let rec find acc_nodes acc_loc nodes =
    match nodes with
    | [] -> (List.rev acc_nodes, acc_loc)
    | n :: ns ->
      Io.Log.error "scan"
        (Format.asprintf "consider node at %s" (Coq.Ast.pr_loc n.loc));
      if n.loc.Loc.ep >= offset then (List.rev acc_nodes, acc_loc)
      else find (n :: acc_nodes) n.loc ns
  in
  let loc = init_loc ~uri:doc.uri in
  find [] loc doc.nodes

let compute_common_prefix ~contents doc =
  let s1 = doc.contents in
  let l1 = String.length s1 in
  let s2 = contents in
  let l2 = String.length s2 in
  let rec match_or_stop i =
    if i = l1 || i = l2 then i
    else if Char.equal s1.[i] s2.[i] then match_or_stop (i + 1)
    else i
  in
  let common_idx = match_or_stop 0 in
  let nodes, loc = recover_up_to_offset doc common_idx in
  Io.Log.error "prefix" ("resuming from " ^ Coq.Ast.pr_loc loc);
  let completed = Completion.Stopped loc in
  (nodes, completed)

let bump_version ~version ~contents doc =
  (* When a new document, we resume checking from a common prefix *)
  let nodes, completed = compute_common_prefix ~contents doc in
  let end_loc = get_last_text contents in
  { doc with
    version
  ; nodes
  ; contents
  ; end_loc
  ; diags_dirty = true (* EJGA: Is it worth to optimize this? *)
  ; completed
  }

let add_node ~node doc =
  let diags_dirty = if node.diags <> [] then true else doc.diags_dirty in
  { doc with nodes = node :: doc.nodes; diags_dirty }

let concat_diags doc = List.concat_map (fun node -> node.diags) doc.nodes

let send_eager_diagnostics ~uri ~version ~doc =
  (* this is too noisy *)
  (* let proc_diag = mk_diag loc 3 (Pp.str "Processing") in *)
  (* Io.Report.diagnostics ~uri ~version (proc_diag :: doc.diags)); *)
  if doc.diags_dirty && !Config.v.eager_diagnostics then (
    let diags = concat_diags doc in
    Io.Report.diagnostics ~uri ~version diags;
    { doc with diags_dirty = false })
  else doc

let set_completion ~completed doc = { doc with completed }

(* We approximate the remnants of the document. It would be easier if instead of
   reporting what is missing, we would report what is done, but for now we are
   trying this paradigm.

   As we are quite dynamic (for now) in terms of what we observe of the document
   (basically we observe it linearly), we must compute the final position with a
   bit of a hack. *)
let compute_progress end_loc last_done =
  let start =
    { Types.Point.line = last_done.Loc.line_nb_last - 1
    ; character = last_done.ep - last_done.bol_pos_last
    ; offset = last_done.ep
    }
  in
  let end_line, end_col, end_offset = end_loc in
  let end_ =
    { Types.Point.line = end_line - 1
    ; character = end_col
    ; offset = end_offset
    }
  in
  let range = Types.Range.{ start; end_ } in
  (range, 1)

let report_progress ~doc last_tok =
  let progress = compute_progress doc.end_loc last_tok in
  Io.Report.fileProgress ~uri:doc.uri ~version:doc.version [ progress ]

(* XXX: Save on close? *)
(* let close_doc _modname = () *)

let parse_stm ~st ps =
  let mode = Coq.State.mode ~st in
  let st = Coq.State.parsing ~st in
  let parse ps =
    (* Coq is missing this, so we add it here. Note that this MUST run inside
       coq_protect *)
    Control.check_for_interrupt ();
    Vernacstate.Parser.parse st Pvernac.(main_entry mode) ps
    |> Option.map Coq.Ast.of_coq
  in
  Stats.record ~kind:Stats.Kind.Parsing ~f:(Coq.Protect.eval ~f:parse) ps

(* Read the input stream until a dot or a "end of proof" token is encountered *)
let parse_to_terminator : unit Pcoq.Entry.t =
  (* type 'a parser_fun = { parser_fun : te LStream.t -> 'a } *)
  let rec dot st =
    match LStream.next st with
    | Tok.KEYWORD ("." | "..." | "Qed" | "Defined" | "Admitted") | Tok.BULLET _
      -> ()
    | Tok.EOI -> ()
    | _ -> dot st
  in
  Pcoq.Entry.of_parser "Coqtoplevel.dot" { parser_fun = dot }

(* If an error occurred while parsing, we try to read the input until a dot
   token is encountered. We assume that when a lexer error occurs, at least one
   char was eaten *)
let rec discard_to_dot ps =
  try Pcoq.Entry.parse parse_to_terminator ps with
  | CLexer.Error.E _ -> discard_to_dot ps
  | e when CErrors.noncritical e -> ()

let rec find_recovery_for_failed_qed ~default nodes =
  match nodes with
  | [] -> (default, None)
  | { ast = None; _ } :: ns -> find_recovery_for_failed_qed ~default ns
  | { ast = Some ast; state = _; _ } :: ns -> (
    match (Coq.Ast.to_coq ast).CAst.v.Vernacexpr.expr with
    | Vernacexpr.VernacStartTheoremProof _ -> (
      match ns with
      | [] -> (default, None)
      | n :: _ -> (n.state, Some n.loc))
    | _ -> find_recovery_for_failed_qed ~default ns)

(* Simple heuristic for Qed. *)
let state_recovery_heuristic doc st v =
  match (Coq.Ast.to_coq v).CAst.v.Vernacexpr.expr with
  (* Drop the top proof state if we reach a faulty Qed. *)
  | Vernacexpr.VernacEndProof _ ->
    let st, loc = find_recovery_for_failed_qed ~default:st doc.nodes in
    let loc_msg = Option.cata Coq.Ast.pr_loc "no loc" loc in
    Io.Log.error "recovery" (loc_msg ^ " " ^ Memo.input_info (v, st));
    st
  | _ -> st

let debug_parsed_sentence ~ast =
  let loc = Coq.Ast.loc ast |> Option.get in
  let line = "[l: " ^ string_of_int loc.Loc.line_nb ^ "] " in
  Io.Log.error "coq"
    ("parsed sentence: " ^ line ^ Pp.string_of_ppcmds (Coq.Ast.print ast))

type process_action =
  | EOF of Completion.t (* completed *)
  | Skip of Loc.t * Loc.t (* span of the skipped sentence + last valid token *)
  | Process of Coq.Ast.t (* ast to process *)

(* Make each fb a diag *)
let _pp_located fmt (_loc, pp) = Pp.pp_with fmt pp

let pp_words fmt w =
  if w < 1024.0 then Format.fprintf fmt "%.0f  w" w
  else if w < 1024.0 *. 1024.0 then Format.fprintf fmt "%.2f Kw" (w /. 1024.0)
  else Format.fprintf fmt "%.2f Mw" (w /. (1024.0 *. 1024.0))

let mk_diag ?(extra = []) range severity message =
  let range = Types.to_range range in
  let message = Pp.string_of_ppcmds message in
  Types.Diagnostic.{ range; severity; message; extra }

(* modular error diagnostic generation *)
let mk_error_diagnostic ~loc ~msg ~ast =
  match (Coq.Ast.to_coq ast).v with
  | Vernacexpr.{ expr = VernacRequire (prefix, _export, module_refs); _ } ->
    let refs = List.map fst module_refs in
    let extra = [ Types.Diagnostic.Extra.FailedRequire { prefix; refs } ] in
    mk_diag ~extra loc 1 msg
  | _ -> mk_diag loc 1 msg

let feed_to_diag ~loc (range, severity, message) =
  let range = Option.default loc range in
  mk_diag range severity message

let process_feedback ~loc fbs = List.map (feed_to_diag ~loc) fbs

let interp_and_info ~parsing_time ~st ~fb_queue ast =
  let { Gc.major_words = mw_prev; _ } = Gc.quick_stat () in
  (* memo memory stats are disabled: slow and misleading *)
  let { Memo.Stats.res; cache_hit; memory = _; time } =
    Memo.interp_command ~st ~fb_queue ast
  in
  let cptime = Stats.get ~kind:Stats.Kind.Parsing in
  let cetime = Stats.get ~kind:Stats.Kind.Exec in
  let { Gc.major_words = mw_after; _ } = Gc.quick_stat () in
  let memo_info =
    Format.asprintf
      "Cache Hit: %b | Parse (s/c): %.4f / %.2f | Exec (s/c): %.4f / %.2f"
      cache_hit parsing_time cptime time cetime
  in
  let mem_info =
    Format.asprintf "major words: %a | diff %a" pp_words mw_after pp_words
      (mw_after -. mw_prev)
  in
  (res, memo_info ^ "\n___\n" ^ mem_info)

let build_span start_loc end_loc =
  Loc.
    { start_loc with
      line_nb_last = end_loc.line_nb_last
    ; bol_pos_last = end_loc.bol_pos_last
    ; ep = end_loc.ep
    }

(* XXX: Imperative problem *)
let process_and_parse ~uri ~version ~fb_queue doc last_tok doc_handle =
  let rec stm doc st last_tok =
    let doc = send_eager_diagnostics ~uri ~version ~doc in
    report_progress ~doc last_tok;
    if Debug.parsing then Io.Log.error "coq" "parsing sentence";
    (* Parsing *)
    let action, parsing_diags, parsing_time =
      let start_loc = Pcoq.Parsable.loc doc_handle |> CLexer.after in
      match parse_stm ~st doc_handle with
      | Coq.Protect.R.Interrupted, time -> (EOF (Stopped last_tok), [], time)
      | Coq.Protect.R.Completed res, time -> (
        match res with
        | Ok None ->
          (* We actually need to fix Coq to return the location of the true file
             EOF, the below trick doesn't work. That will involved updating the
             type of `main_entry` *)
          let last_tok = Pcoq.Parsable.loc doc_handle in
          (EOF (Yes last_tok), [], time)
        | Ok (Some ast) ->
          let () = if Debug.parsing then debug_parsed_sentence ~ast in
          (Process ast, [], time)
        | Error (loc, msg) ->
          let err_loc = Option.get loc in
          let diags = [ mk_diag err_loc 1 msg ] in
          discard_to_dot doc_handle;
<<<<<<< HEAD
          (* Incorrect, limitation of 8.16 API *)
          let last_tok = loc in
          (* let last_tok = Pcoq.Parsable.loc doc_handle in *)
          (Skip last_tok, diags, time))
=======
          let last_tok = Pcoq.Parsable.loc doc_handle in
          let span_loc = build_span start_loc last_tok in
          (Skip (span_loc, last_tok), diags, time))
>>>>>>> c17dbc0c
    in
    (* Execution *)
    match action with
    (* End of file *)
    | EOF completed -> set_completion ~completed doc
    | Skip (span_loc, last_tok) ->
      (* We add the parsing diags *)
      let node =
        { loc = span_loc
        ; ast = None
        ; diags = parsing_diags
        ; state = st
        ; memo_info = ""
        }
      in
      let doc = add_node ~node doc in
      stm doc st last_tok
    (* We interpret the command now *)
    | Process ast -> (
<<<<<<< HEAD
      let loc = Coq.Ast.loc ast |> Option.get in
      (* Inexact: limitation of 8.16 API *)
      let last_tok_new = loc in
      (* let last_tok_new = Pcoq.Parsable.loc doc_handle in *)
      (* XXX Eager update! *)
      if !Config.v.eager_diagnostics then
        (* this is too noisy *)
        (* let proc_diag = mk_diag loc 3 (Pp.str "Processing") in *)
        (* Io.Report.diagnostics ~uri ~version (proc_diag :: doc.diags)); *)
        Io.Report.diagnostics ~uri ~version doc.diags;
      (if Debug.parsing then
       let line = "[l: " ^ string_of_int loc.Loc.line_nb ^ "] " in
       Io.Log.error "coq"
         ("parsed sentence: " ^ line ^ Pp.string_of_ppcmds (Coq.Ast.print ast)));
      register_hack_proof_recover ast st;
      (* memory is disabled as it is quite slow and misleading *)
=======
      let ast_loc = Coq.Ast.loc ast |> Option.get in
      (* We register pre-interp for now *)
>>>>>>> c17dbc0c
      let res, memo_info = interp_and_info ~parsing_time ~st ~fb_queue ast in
      match res with
      | Coq.Protect.R.Interrupted ->
        (* Exit *)
        set_completion ~completed:(Stopped last_tok) doc
      | Coq.Protect.R.Completed res -> (
        (* We can resume checking from this point then *)
        let last_tok_new = Pcoq.Parsable.loc doc_handle in
        match res with
        | Ok { res = state; feedback } ->
          (* let goals = Coq.State.goals *)
          let diags =
            if !Config.v.ok_diagnostics then
              let ok_diag = mk_diag ast_loc 3 (Pp.str "OK") in
              [ ok_diag ]
            else []
          in
          let fb_diags = process_feedback ~loc:ast_loc feedback in
          let diags = parsing_diags @ fb_diags @ diags in
          let node =
            { loc = ast_loc; ast = Some ast; diags; state; memo_info }
          in
          let doc = add_node ~node doc in
          stm doc state last_tok_new
        | Error (err_loc, msg) ->
          let err_loc = Option.default ast_loc err_loc in
          let diags = [ mk_error_diagnostic ~loc:err_loc ~msg ~ast ] in
          (* FB should be handled by Coq.Protect.eval XXX *)
          let fb_diags = List.rev !fb_queue |> process_feedback ~loc:err_loc in
          fb_queue := [];
          let diags = parsing_diags @ fb_diags @ diags in
          let st = state_recovery_heuristic doc st ast in
          let node =
            { loc = ast_loc; ast = Some ast; diags; state = st; memo_info }
          in
          let doc = add_node ~node doc in
          stm doc st last_tok_new))
  in
  (* Note that nodes and diags in reversed order here *)
  (match doc.nodes with
  | [] -> ()
  | n :: _ -> Io.Log.error "resume" ("last node :" ^ Coq.Ast.pr_loc n.loc));
  let st =
    hd_opt ~default:doc.root (List.map (fun { state; _ } -> state) doc.nodes)
  in
  stm doc st last_tok

let print_stats () =
  (if !Config.v.mem_stats then
   let size = Memo.mem_stats () in
   Io.Log.error "stats" (string_of_int size));

  Io.Log.error "cache" (Stats.dump ());
  Io.Log.error "cache" (Memo.CacheStats.stats ());
  (* this requires patches to Coq *)
  (* Io.Log.error "coq parsing" (Cstats.dump ()); *)
  (* Cstats.reset (); *)
  Memo.CacheStats.reset ();
  Stats.reset ()

let gen l = String.make (String.length l) ' '

let rec md_map_lines coq l =
  match l with
  | [] -> []
  | l :: ls ->
    if String.equal "```" l then gen l :: md_map_lines (not coq) ls
    else (if coq then l else gen l) :: md_map_lines coq ls

let markdown_process text =
  let lines = String.split_on_char '\n' text in
  let lines = md_map_lines false lines in
  String.concat "\n" lines

let process_contents ~uri ~contents =
  let ext = Filename.extension uri in
  let is_markdown = String.equal ext ".mv" in
  if is_markdown then markdown_process contents else contents

let log_resume last_tok =
  Io.Log.error "check"
    Format.(
      asprintf "resuming, from: %d l: %d" last_tok.Loc.ep
        last_tok.Loc.line_nb_last)

let check ~ofmt:_ ~doc ~fb_queue =
  match doc.completed with
  | Yes _ ->
    Io.Log.error "check" "resuming, completed=yes, nothing to do";
    doc
  | Stopped last_tok ->
    log_resume last_tok;
    let uri, version, contents = (doc.uri, doc.version, doc.contents) in
    (* Process markdown *)
    let processed_content = process_contents ~uri ~contents in
    (* Compute resume point, basically [CLexer.after] + stream setup *)
    let resume_loc = CLexer.after last_tok in
    let offset = resume_loc.bp in
    let processed_content =
      String.(sub processed_content offset (length processed_content - offset))
    in
    let handle =
<<<<<<< HEAD
      Pcoq.Parsable.make ~loc Stream.(of_string processed_content)
=======
      Pcoq.Parsable.make ~loc:resume_loc
        Gramlib.Stream.(of_string ~offset processed_content)
>>>>>>> c17dbc0c
    in
    (* Set the document to "internal" mode *)
    let doc =
      { doc with contents = processed_content; nodes = List.rev doc.nodes }
    in
    let doc = process_and_parse ~uri ~version ~fb_queue doc last_tok handle in
    (* Set the document to "finished" mode: Restore the original contents,
       reverse the accumulators *)
    let doc = { doc with nodes = List.rev doc.nodes; contents } in
    let end_msg =
      let timestamp = Unix.gettimeofday () in
      let loc =
        match doc.completed with
        | Yes loc -> loc
        | Stopped loc -> loc
      in
      Format.asprintf "done [%.2f]: document fully checked %a" timestamp
        Pp.pp_with (Loc.pr loc)
    in
    Io.Log.error "check" end_msg;
    print_stats ();
    doc<|MERGE_RESOLUTION|>--- conflicted
+++ resolved
@@ -307,16 +307,9 @@
           let err_loc = Option.get loc in
           let diags = [ mk_diag err_loc 1 msg ] in
           discard_to_dot doc_handle;
-<<<<<<< HEAD
-          (* Incorrect, limitation of 8.16 API *)
-          let last_tok = loc in
-          (* let last_tok = Pcoq.Parsable.loc doc_handle in *)
-          (Skip last_tok, diags, time))
-=======
           let last_tok = Pcoq.Parsable.loc doc_handle in
           let span_loc = build_span start_loc last_tok in
           (Skip (span_loc, last_tok), diags, time))
->>>>>>> c17dbc0c
     in
     (* Execution *)
     match action with
@@ -336,27 +329,7 @@
       stm doc st last_tok
     (* We interpret the command now *)
     | Process ast -> (
-<<<<<<< HEAD
-      let loc = Coq.Ast.loc ast |> Option.get in
-      (* Inexact: limitation of 8.16 API *)
-      let last_tok_new = loc in
-      (* let last_tok_new = Pcoq.Parsable.loc doc_handle in *)
-      (* XXX Eager update! *)
-      if !Config.v.eager_diagnostics then
-        (* this is too noisy *)
-        (* let proc_diag = mk_diag loc 3 (Pp.str "Processing") in *)
-        (* Io.Report.diagnostics ~uri ~version (proc_diag :: doc.diags)); *)
-        Io.Report.diagnostics ~uri ~version doc.diags;
-      (if Debug.parsing then
-       let line = "[l: " ^ string_of_int loc.Loc.line_nb ^ "] " in
-       Io.Log.error "coq"
-         ("parsed sentence: " ^ line ^ Pp.string_of_ppcmds (Coq.Ast.print ast)));
-      register_hack_proof_recover ast st;
-      (* memory is disabled as it is quite slow and misleading *)
-=======
       let ast_loc = Coq.Ast.loc ast |> Option.get in
-      (* We register pre-interp for now *)
->>>>>>> c17dbc0c
       let res, memo_info = interp_and_info ~parsing_time ~st ~fb_queue ast in
       match res with
       | Coq.Protect.R.Interrupted ->
@@ -459,12 +432,8 @@
       String.(sub processed_content offset (length processed_content - offset))
     in
     let handle =
-<<<<<<< HEAD
-      Pcoq.Parsable.make ~loc Stream.(of_string processed_content)
-=======
       Pcoq.Parsable.make ~loc:resume_loc
         Gramlib.Stream.(of_string ~offset processed_content)
->>>>>>> c17dbc0c
     in
     (* Set the document to "internal" mode *)
     let doc =
